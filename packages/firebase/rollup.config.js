--- conflicted
+++ resolved
@@ -147,13 +147,6 @@
   })
   .reduce((a, b) => a.concat(b), []);
 
-<<<<<<< HEAD
-const firestoreMinifiedBuild = {
-  input: `firestore/index.min.ts`,
-  output: createUmdOutputConfig(`firebase-firestore.min.js`),
-  plugins: [...plugins, uglify()],
-  external: ['@firebase/app']
-};
 
 const firestoreMemoryBuild = {
   input: `firestore/index.memory.ts`,
@@ -162,8 +155,6 @@
   external: ['@firebase/app']
 };
 
-=======
->>>>>>> 261bbd54
 /**
  * Complete Package Builds
  */
@@ -277,14 +268,9 @@
   }
 ];
 
-<<<<<<< HEAD
 export default [
   ...appBuilds,
   ...componentBuilds,
-  firestoreMinifiedBuild,
   firestoreMemoryBuild,
   ...completeBuilds
-];
-=======
-export default [...appBuilds, ...componentBuilds, ...completeBuilds];
->>>>>>> 261bbd54
+];